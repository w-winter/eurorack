--- conflicted
+++ resolved
@@ -63,12 +63,8 @@
   
   inline bool discovering_neighbors() const { return discovering_neighbors_; }
   inline bool ouroboros() const { return ouroboros_ || ouroboros_toggle_; }
-<<<<<<< HEAD
-  inline void ouroboros_toggle() { ouroboros_toggle_ = !ouroboros_toggle_; }
-=======
   
   void ouroboros_toggle(Settings* settings);
->>>>>>> a284f289
   
   // Internally, we only store a loop bit for each channel - but the UI needs
   // to know more than that. It needs to know whether a channel with a loop bit
